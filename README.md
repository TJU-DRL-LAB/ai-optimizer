--- conflicted
+++ resolved
@@ -1,11 +1,8 @@
 # AI-Optimizer
-<<<<<<< HEAD
 ![AI-Opitmizer Framework](./images/framework.png)
 
-AI-Optimizer is a next generation of deep reinforcement learning framework, privoding rich algorithm libraries ranging from model-free to model-based RL algorithms, from single-agent to multi-agent algorithms. 
-=======
 AI-Optimizer is a next generation deep reinforcement learning framework, privoding rich algorithm libraries ranging from model-free to model-based RL algorithms, from single-agent to multi-agent algorithms. 
->>>>>>> b984e578
+
 
 For now, AI-Optimizer privodes following facets and more libraries and implementations are comming soon.
 - Model-based reinforcement learning
